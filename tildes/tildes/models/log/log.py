# Copyright (c) 2018 Tildes contributors <code@tildes.net>
# SPDX-License-Identifier: AGPL-3.0-or-later

"""Contains the Log class."""

from typing import Any, Dict, Optional

from pyramid.request import Request
from sqlalchemy import BigInteger, Column, event, ForeignKey, Integer, Table, TIMESTAMP
from sqlalchemy.dialects.postgresql import ENUM, INET, JSONB
from sqlalchemy.engine import Connection
from sqlalchemy.ext.declarative import declared_attr
from sqlalchemy.ext.mutable import MutableDict
from sqlalchemy.orm import relationship
from sqlalchemy.sql.expression import text

from tildes.enums import LogEventType
from tildes.models import DatabaseModel
from tildes.models.comment import Comment
from tildes.models.topic import Topic


class BaseLog:
    """Mixin class with the shared columns/relationships for log classes."""

    @declared_attr
    def log_id(self) -> Column:
        """Return the log_id column."""
        return Column(BigInteger, primary_key=True)

    @declared_attr
    def user_id(self) -> Column:
        """Return the user_id column."""
        return Column(Integer, ForeignKey("users.user_id"), index=True)

    @declared_attr
    def event_type(self) -> Column:
        """Return the event_type column."""
        return Column(ENUM(LogEventType), nullable=False, index=True)

    @declared_attr
    def ip_address(self) -> Column:
        """Return the ip_address column."""
        return Column(INET, nullable=False, index=True)

    @declared_attr
    def event_time(self) -> Column:
        """Return the event_time column."""
        return Column(
            TIMESTAMP(timezone=True),
            nullable=False,
            index=True,
            server_default=text("NOW()"),
        )

    @declared_attr
    def info(self) -> Column:
        """Return the info column."""
        return Column(MutableDict.as_mutable(JSONB(none_as_null=True)))

    @declared_attr
    def user(self) -> Any:
        """Return the user relationship."""
        return relationship("User", lazy=False)


class Log(DatabaseModel, BaseLog):
    """Model for a basic log entry."""

    __tablename__ = "log"

    INHERITED_TABLES = ["log_comments", "log_topics"]

    def __init__(
        self,
        event_type: LogEventType,
        request: Request,
        info: Optional[Dict[str, Any]] = None,
    ):
        """Create a new log entry.

        User and IP address info is extracted from the Request object. `info` is an
        optional dict of arbitrary data that will be stored in JSON form.
        """
        self.user = request.user
        self.event_type = event_type
        self.ip_address = request.client_addr

        if info:
            self.info = info


class LogComment(DatabaseModel, BaseLog):
    """Model for a log entry related to a specific comment."""

    __tablename__ = "log_comments"

    comment_id: int = Column(
        Integer, ForeignKey("comments.comment_id"), index=True, nullable=False
    )

    comment: Comment = relationship("Comment")

    def __init__(
        self,
        event_type: LogEventType,
        request: Request,
        comment: Comment,
        info: Optional[Dict[str, Any]] = None,
    ):
        """Create a new log entry related to a specific comment."""
        # pylint: disable=non-parent-init-called
        Log.__init__(self, event_type, request, info)

        self.comment = comment

    def __str__(self) -> str:
        """Return a string representation of the log event."""
        return f"performed action {self.event_type.name}"


class LogTopic(DatabaseModel, BaseLog):
    """Model for a log entry related to a specific topic."""

    __tablename__ = "log_topics"

    topic_id: int = Column(
        Integer, ForeignKey("topics.topic_id"), index=True, nullable=False
    )

    topic: Topic = relationship("Topic")

    def __init__(
        self,
        event_type: LogEventType,
        request: Request,
        topic: Topic,
        info: Optional[Dict[str, Any]] = None,
    ):
        """Create a new log entry related to a specific topic."""
        # pylint: disable=non-parent-init-called
        Log.__init__(self, event_type, request, info)

        self.topic = topic

    def __str__(self) -> str:
        """Return a string representation of the log event."""
        if self.event_type == LogEventType.TOPIC_TAG:
            return self._tag_event_description()
        elif self.event_type == LogEventType.TOPIC_MOVE:
            old_group = self.info["old"]
            new_group = self.info["new"]
            return f"moved from ~{old_group} to ~{new_group}"
        elif self.event_type == LogEventType.TOPIC_LOCK:
            return "locked comments"
        elif self.event_type == LogEventType.TOPIC_REMOVE:
            return "removed"
        elif self.event_type == LogEventType.TOPIC_UNLOCK:
            return "unlocked comments"
        elif self.event_type == LogEventType.TOPIC_UNREMOVE:
            return "un-removed"
        elif self.event_type == LogEventType.TOPIC_TITLE_EDIT:
            old_title = self.info["old"]
            new_title = self.info["new"]
            return f'changed title from "{old_title}" to "{new_title}"'
<<<<<<< HEAD
        elif self.event_type == LogEventType.TOPIC_LINK_EDIT:
            old_link = self.info["old"]
            new_link = self.info["new"]
            return f"changed link from {old_link} to {new_link}"
=======
        elif self.event_type == LogEventType.TOPIC_PINNED:
            return 'pinned topic'
        elif self.event_type == LogEventType.TOPIC_UNPINNED:
            return 'unpinned topic'
>>>>>>> 1c9cc9e7

        return f"performed action {self.event_type.name}"

    def _tag_event_description(self) -> str:
        """Return a description of a TOPIC_TAG event as a string."""
        if self.event_type != LogEventType.TOPIC_TAG:
            raise TypeError

        old_tags = set(self.info["old"])
        new_tags = set(self.info["new"])

        added_tags = new_tags - old_tags
        removed_tags = old_tags - new_tags

        description = ""
        if added_tags:
            tag_str = ", ".join([f"'{tag}'" for tag in added_tags])
            if len(added_tags) == 1:
                description += f"added tag {tag_str}"
            else:
                description += f"added tags {tag_str}"

            if removed_tags:
                description += " and "

        if removed_tags:
            tag_str = ", ".join([f"'{tag}'" for tag in removed_tags])
            if len(removed_tags) == 1:
                description += f"removed tag {tag_str}"
            else:
                description += f"removed tags {tag_str}"

        return description


@event.listens_for(Log.__table__, "after_create")
def create_inherited_tables(
    target: Table, connection: Connection, **kwargs: Any
) -> None:
    """Create all the tables that inherit from the base "log" one."""
    # pylint: disable=unused-argument
    naming = DatabaseModel.metadata.naming_convention

    # log_topics
    connection.execute(
        "CREATE TABLE log_topics (topic_id integer not null) INHERITS (log)"
    )

    fk_name = naming["fk"] % {
        "table_name": "log_topics",
        "column_0_name": "topic_id",
        "referred_table_name": "topics",
    }
    connection.execute(
        f"ALTER TABLE log_topics ADD CONSTRAINT {fk_name} "
        "FOREIGN KEY (topic_id) REFERENCES topics (topic_id)"
    )

    ix_name = naming["ix"] % {"table_name": "log_topics", "column_0_name": "topic_id"}
    connection.execute(f"CREATE INDEX {ix_name} ON log_topics (topic_id)")

    # log_comments
    connection.execute(
        "CREATE TABLE log_comments (comment_id integer not null) INHERITS (log)"
    )

    fk_name = naming["fk"] % {
        "table_name": "log_comments",
        "column_0_name": "comment_id",
        "referred_table_name": "comments",
    }
    connection.execute(
        f"ALTER TABLE log_comments ADD CONSTRAINT {fk_name} "
        "FOREIGN KEY (comment_id) REFERENCES comments (comment_id)"
    )

    ix_name = naming["ix"] % {
        "table_name": "log_comments",
        "column_0_name": "comment_id",
    }
    connection.execute(f"CREATE INDEX {ix_name} ON log_comments (comment_id)")

    # duplicate all the indexes/constraints from the base log table
    for table in Log.INHERITED_TABLES:
        pk_name = naming["pk"] % {"table_name": table}
        connection.execute(
            f"ALTER TABLE {table} ADD CONSTRAINT {pk_name} PRIMARY KEY (log_id)"
        )

        for col in ("event_time", "event_type", "ip_address", "user_id"):
            ix_name = naming["ix"] % {"table_name": table, "column_0_name": col}
            connection.execute(f"CREATE INDEX {ix_name} ON {table} ({col})")

        fk_name = naming["fk"] % {
            "table_name": table,
            "column_0_name": "user_id",
            "referred_table_name": "users",
        }
        connection.execute(
            f"ALTER TABLE {table} ADD CONSTRAINT {fk_name} "
            "FOREIGN KEY (user_id) REFERENCES users (user_id)"
        )<|MERGE_RESOLUTION|>--- conflicted
+++ resolved
@@ -163,17 +163,14 @@
             old_title = self.info["old"]
             new_title = self.info["new"]
             return f'changed title from "{old_title}" to "{new_title}"'
-<<<<<<< HEAD
         elif self.event_type == LogEventType.TOPIC_LINK_EDIT:
             old_link = self.info["old"]
             new_link = self.info["new"]
             return f"changed link from {old_link} to {new_link}"
-=======
         elif self.event_type == LogEventType.TOPIC_PINNED:
             return 'pinned topic'
         elif self.event_type == LogEventType.TOPIC_UNPINNED:
             return 'unpinned topic'
->>>>>>> 1c9cc9e7
 
         return f"performed action {self.event_type.name}"
 
