# Copyright (c) 2018 Tildes contributors <code@tildes.net>
# SPDX-License-Identifier: AGPL-3.0-or-later

"""Contains the TopicQuery class."""

from typing import Any, Sequence

from pyramid.request import Request
from sqlalchemy import func
from sqlalchemy.sql.expression import and_, desc, label, text

from tildes.enums import TopicSortOption
from tildes.lib.datetime import SimpleHoursPeriod, utc_now
from tildes.models.group import Group
from tildes.models.pagination import PaginatedQuery

from .topic import Topic
from .topic_bookmark import TopicBookmark
from .topic_ignore import TopicIgnore
from .topic_visit import TopicVisit
from .topic_vote import TopicVote


class TopicQuery(PaginatedQuery):
    """Specialized query class for Topics."""

    def __init__(self, request: Request):
        """Initialize a TopicQuery for the request.

        If the user is logged in, additional user-specific data will be fetched along
        with the topics. For the moment, this is whether the user has voted on the
        topics, and data related to their last visit - what time they last visited, and
        how many new comments have been posted since.
        """
        super().__init__(Topic, request)

        self._only_bookmarked = False
        self._only_ignored = False
        self._only_user_voted = False

        self.filter_ignored = False

    def _attach_extra_data(self) -> "TopicQuery":
        """Attach the extra user data to the query."""
        if not self.request.user:
            return self

        # pylint: disable=protected-access
        return (
            self._attach_vote_data()
            ._attach_visit_data()
            ._attach_bookmark_data()
            ._attach_ignored_data()
        )

    def _finalize(self) -> "TopicQuery":
        """Finalize the query before it's executed."""
        # pylint: disable=self-cls-assignment
        self = super()._finalize()

        if self.filter_ignored and self.request.user:
            self = self.filter(TopicIgnore.topic_id == None)  # noqa

        return self

    def _attach_vote_data(self) -> "TopicQuery":
        """Join the data related to whether the user has voted on the topic."""
        query = self.join(
            TopicVote,
            and_(
                TopicVote.topic_id == Topic.topic_id,
                TopicVote.user == self.request.user,
            ),
            isouter=(not self._only_user_voted),
        )
        query = query.add_columns(label("voted_time", TopicVote.created_time))

        return query

    def _attach_bookmark_data(self) -> "TopicQuery":
        """Join the data related to whether the user has bookmarked the topic."""
        query = self.join(
            TopicBookmark,
            and_(
                TopicBookmark.topic_id == Topic.topic_id,
                TopicBookmark.user == self.request.user,
            ),
            isouter=(not self._only_bookmarked),
        )
        query = query.add_columns(label("bookmarked_time", TopicBookmark.created_time))

        return query

    def _attach_visit_data(self) -> "TopicQuery":
        """Join the data related to the user's last visit to the topic(s)."""
        # subquery using LATERAL to select only the newest visit for each topic
        lateral_subquery = (
            self.request.db_session.query(
                TopicVisit.visit_time, TopicVisit.num_comments
            )
            .filter(
                TopicVisit.topic_id == Topic.topic_id,
                TopicVisit.user == self.request.user,
            )
            .order_by(desc(TopicVisit.visit_time))
            .limit(1)
            .correlate(Topic)
            .subquery()
            .lateral()
        )

        # join on "true" since the subquery already restricts to the row we want
        query = self.outerjoin(lateral_subquery, text("true"))

        query = query.add_columns(lateral_subquery)

        return query

    def _attach_ignored_data(self) -> "TopicQuery":
        """Join the data related to whether the user has ignored the topic."""
        query = self.join(
            TopicIgnore,
            and_(
                TopicIgnore.topic_id == Topic.topic_id,
                TopicIgnore.user == self.request.user,
            ),
            isouter=(not self._only_ignored),
        )
        query = query.add_columns(label("ignored_time", TopicIgnore.created_time))

        return query

    @staticmethod
    def _process_result(result: Any) -> Topic:
        """Merge additional user-context data in result onto the topic."""
        if isinstance(result, Topic):
            # the result is already a Topic, no merging needed
            topic = result
            topic.user_voted = False
            topic.bookmark_created_time = None
            topic.last_visit_time = None
            topic.comments_since_last_visit = None
            topic.user_ignored = False
        else:
            topic = result.Topic

            topic.user_voted = bool(result.voted_time)
            topic.user_bookmarked = bool(result.bookmarked_time)
            topic.user_ignored = bool(result.ignored_time)

            topic.last_visit_time = result.visit_time

            topic.comments_since_last_visit = None
            if result.num_comments is not None:
                new_comments = topic.num_comments - result.num_comments
                # prevent showing negative "new comments" due to deletions
                topic.comments_since_last_visit = max(new_comments, 0)

        return topic

    def apply_sort_option(
        self, sort: TopicSortOption, is_desc: bool = True
    ) -> "TopicQuery":
        """Apply a TopicSortOption sorting method (generative)."""
        if sort == TopicSortOption.VOTES:
            self._sort_column = Topic.num_votes
        elif sort == TopicSortOption.COMMENTS:
            self._sort_column = Topic.num_comments
        elif sort == TopicSortOption.NEW:
            self._sort_column = Topic.created_time
        elif sort == TopicSortOption.ACTIVITY:
            self._sort_column = Topic.last_interesting_activity_time
        elif sort == TopicSortOption.ALL_ACTIVITY:
            self._sort_column = Topic.last_activity_time

        self.sort_desc = is_desc

        return self

    def inside_groups(
        self, groups: Sequence[Group], include_subgroups: bool = True
    ) -> "TopicQuery":
        """Restrict the topics to inside specific groups (generative)."""
        if include_subgroups:
            query_paths = [group.path for group in groups]
            group_ids = self.request.db_session.query(Group.group_id).filter(
                Group.path.descendant_of(query_paths)
            )
        else:
            group_ids = [group.group_id for group in groups]

        return self.filter(Topic.group_id.in_(group_ids))  # type: ignore

    def inside_time_period(self, period: SimpleHoursPeriod) -> "TopicQuery":
        """Restrict the topics to inside a time period (generative)."""
        # if the time period is too long, this will crash by creating a datetime outside
        # the valid range - catch that and just don't filter by time period at all if
        # the range is that large
        try:
            start_time = utc_now() - period.timedelta
        except OverflowError:
            return self

        return self.filter(Topic.created_time > start_time)

    def has_tag(self, tag: str) -> "TopicQuery":
        """Restrict the topics to ones with a specific tag (generative).

        Note that this method searches for topics that have any tag that either starts
        or ends with the specified tag, not only exact/full matches.
        """
        queries = [f"{tag}.*", f"*.{tag}"]

        # pylint: disable=protected-access
<<<<<<< HEAD
        return self.filter(Topic.tags.lquery(queries))  # type: ignore

    def search(self, query: str) -> "TopicQuery":
        """Restrict the topics to ones that match a search query (generative)."""
        return self.filter(Topic.search_tsv.op("@@")(func.websearch_to_tsquery(query)))

    def only_bookmarked(self) -> "TopicQuery":
        """Restrict the topics to ones that the user has bookmarked (generative)."""
        self._only_bookmarked = True
        return self

    def only_user_voted(self) -> "TopicQuery":
        """Restrict the topics to ones that the user has voted on (generative)."""
        self._only_user_voted = True
        return self

    def only_ignored(self) -> "TopicQuery":
        """Restrict the topics to ones that the user has ignored (generative)."""
        # pylint: disable=self-cls-assignment
        self._only_ignored = True

        return self

    def exclude_ignored(self) -> "TopicQuery":
        """Specify that ignored topics should be excluded (generative)."""
        self.filter_ignored = True

        return self
=======
        return self.filter(Topic._tags.descendant_of(tag))  # type: ignore

    def is_pinned(self, pinned: bool) -> 'TopicQuery':
        """Restrict the topics to be pinned or unpinned."""
        return self.filter(Topic.is_pinned == pinned)
>>>>>>> 1c9cc9e7
<|MERGE_RESOLUTION|>--- conflicted
+++ resolved
@@ -212,7 +212,6 @@
         queries = [f"{tag}.*", f"*.{tag}"]
 
         # pylint: disable=protected-access
-<<<<<<< HEAD
         return self.filter(Topic.tags.lquery(queries))  # type: ignore
 
     def search(self, query: str) -> "TopicQuery":
@@ -241,10 +240,7 @@
         self.filter_ignored = True
 
         return self
-=======
-        return self.filter(Topic._tags.descendant_of(tag))  # type: ignore
 
     def is_pinned(self, pinned: bool) -> 'TopicQuery':
         """Restrict the topics to be pinned or unpinned."""
-        return self.filter(Topic.is_pinned == pinned)
->>>>>>> 1c9cc9e7
+        return self.filter(Topic.is_pinned == pinned)