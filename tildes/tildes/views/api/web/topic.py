--- conflicted
+++ resolved
@@ -318,12 +318,6 @@
 
 
 @ic_view_config(
-<<<<<<< HEAD
-    route_name="topic_title",
-    request_method="GET",
-    renderer="topic_title_edit.jinja2",
-    permission="edit_title",
-=======
     route_name='topic_pin',
     request_method='PUT',
     permission='pin',
@@ -358,7 +352,6 @@
     request_method='GET',
     renderer='topic_title_edit.jinja2',
     permission='edit_title',
->>>>>>> 1c9cc9e7
 )
 def get_topic_title(request: Request) -> dict:
     """Get the form for editing a topic's title with Intercooler."""
