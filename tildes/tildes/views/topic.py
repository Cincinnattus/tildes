"""Views related to posting/viewing topics and comments on them."""

from collections import namedtuple
from typing import Any, Optional

from marshmallow import missing, ValidationError
from marshmallow.fields import String
from pyramid.httpexceptions import HTTPFound
from pyramid.request import Request
from pyramid.view import view_config
from sqlalchemy.sql.expression import desc
from sqlalchemy_utils import Ltree
from webargs.pyramidparser import use_kwargs
from zope.sqlalchemy import mark_changed

from tildes.enums import (
    CommentNotificationType,
    CommentSortOption,
    CommentTagOption,
    LogEventType,
    TopicSortOption,
)
from tildes.lib.datetime import SimpleHoursPeriod
from tildes.models.comment import Comment, CommentNotification, CommentTree
from tildes.models.group import Group
from tildes.models.log import LogTopic
from tildes.models.topic import Topic, TopicVisit
from tildes.models.user import UserGroupSettings
from tildes.schemas.comment import CommentSchema
from tildes.schemas.fields import Enum, ShortTimePeriod
from tildes.schemas.topic import TopicSchema
from tildes.schemas.topic_listing import TopicListingSchema


DefaultSettings = namedtuple('DefaultSettings', ['order', 'period'])


@view_config(
    route_name='group_topics',
    request_method='POST',
    permission='post_topic',
)
@use_kwargs(TopicSchema(only=('title', 'markdown', 'link')))
@use_kwargs({'tags': String()})
def post_group_topics(
        request: Request,
        title: str,
        markdown: str,
        link: str,
        tags: str,
) -> HTTPFound:
    """Post a new topic to a group."""
    if link:
        new_topic = Topic.create_link_topic(
            group=request.context,
            author=request.user,
            title=title,
            link=link,
        )

        # if they specified both a link and markdown, use the markdown to post
        # an initial comment on the topic
        if markdown:
            new_comment = Comment(
                topic=new_topic,
                author=request.user,
                markdown=markdown,
            )
            request.db_session.add(new_comment)
    else:
        new_topic = Topic.create_text_topic(
            group=request.context,
            author=request.user,
            title=title,
            markdown=markdown,
        )

    try:
        new_topic.tags = tags.split(',')
    except ValidationError:
        raise ValidationError({'tags': ['Invalid tags']})

    request.db_session.add(new_topic)

    request.db_session.add(
        LogTopic(LogEventType.TOPIC_POST, request, new_topic))

    # flush the changes to the database so the new topic's ID is generated
    request.db_session.flush()

    raise HTTPFound(location=new_topic.permalink)


@view_config(route_name='home', renderer='home.jinja2')
@view_config(route_name='group', renderer='topic_listing.jinja2')
@use_kwargs(TopicListingSchema())
def get_group_topics(
        request: Request,
        order: Any,  # more specific would be better, but missing isn't typed
        period: Any,  # more specific would be better, but missing isn't typed
        after: str,
        before: str,
        per_page: int,
        rank_start: Optional[int],
        tag: Optional[Ltree],
        unfiltered: bool,
) -> dict:
    """Get a listing of topics in the group."""
    # pylint: disable=too-many-arguments
    if request.matched_route.name == 'home':
        # on the home page, include topics from the user's subscribed groups
        groups = [sub.group for sub in request.user.subscriptions]
    else:
        # otherwise, just topics from the single group that we're looking at
        groups = [request.context]

    default_settings = _get_default_settings(request, order)

    if order is missing:
        order = default_settings.order

    if period is missing:
        period = default_settings.period

    # set up the basic query for topics
    query = (
        request.query(Topic)
        .join_all_relationships()
        .inside_groups(groups)
<<<<<<< HEAD
        .inside_time_period(period)
        .has_tag(tag)
        .is_pinned(False)
=======
>>>>>>> 52db30cd
        .apply_sort_option(order)
    )

    # restrict the time period, if not set to "all time"
    if period:
        query = query.inside_time_period(period)

    # restrict to a specific tag, if we're viewing a single one
    if tag:
        query = query.has_tag(tag)

    # apply before/after pagination restrictions if relevant
    if before:
        query = query.before_id36(before)

    if after:
        query = query.after_id36(after)

    # apply topic tag filters unless they're disabled or viewing a single tag
    if not (tag or unfiltered):
        # pylint: disable=protected-access
        query = query.filter(
            ~Topic._tags.overlap(  # type: ignore
                request.user._filtered_topic_tags)
        )

    topics = query.get_page(per_page)

    # don't show pinned topics on home page
    if request.matched_route.name == 'home':
        pinned_topics = []
    else:
        # get pinned topics
        pinned_query = (
            request.query(Topic)
            .join_all_relationships()
            .inside_groups(groups)
            .is_pinned(True)
            .apply_sort_option(order)
        )

        pinned_topics = pinned_query.all()

    period_options = [
        SimpleHoursPeriod(hours) for hours in (1, 12, 24, 72)]

    # add the current period to the bottom of the dropdown if it's not one of
    # the "standard" ones
    if period and period not in period_options:
        period_options.append(period)

    return {
        'group': request.context,
        'topics': topics,
        'pinned_topics': pinned_topics,
        'order': order,
        'order_options': TopicSortOption,
        'period': period,
        'period_options': period_options,
        'is_default_period': period == default_settings.period,
        'is_default_view': (
            period == default_settings.period and
            order == default_settings.order
        ),
        'rank_start': rank_start,
        'tag': tag,
        'unfiltered': unfiltered,
    }


@view_config(
    route_name='new_topic',
    renderer='new_topic.jinja2',
    permission='post_topic',
)
def get_new_topic_form(request: Request) -> dict:
    """Form for entering a new topic to post."""
    group = request.context

    return {'group': group}


@view_config(route_name='topic', renderer='topic.jinja2')
@use_kwargs({
    'comment_order': Enum(CommentSortOption, missing='votes'),
})
def get_topic(request: Request, comment_order: CommentSortOption) -> dict:
    """View a single topic."""
    topic = request.context

    # deleted and removed comments need to be included since they're necessary
    # for building the tree if they have replies
    comments = (
        request.query(Comment)
        .include_deleted()
        .include_removed()
        .filter(Comment.topic == topic)
        .order_by(Comment.created_time)
        .all()
    )
    tree = CommentTree(comments, comment_order)

    # check if there are any items in the log to show
    visible_events = (
        LogEventType.TOPIC_LOCK,
        LogEventType.TOPIC_MOVE,
        LogEventType.TOPIC_PINNED,
        LogEventType.TOPIC_TAG,
        LogEventType.TOPIC_TITLE_EDIT,
        LogEventType.TOPIC_UNLOCK,
        LogEventType.TOPIC_UNPINNED,
    )
    log = (
        request.query(LogTopic)
        .filter(
            LogTopic.topic == topic,
            LogTopic.event_type.in_(visible_events)  # noqa
        )
        .order_by(desc(LogTopic.event_time))
        .all()
    )

    # if the feature's enabled, update their last visit to this topic
    if request.user and request.user.track_comment_visits:
        statement = TopicVisit.generate_insert_statement(request.user, topic)

        request.db_session.execute(statement)
        mark_changed(request.db_session)

    return {
        'topic': topic,
        'log': log,
        'comments': tree,
        'comment_order': comment_order,
        'comment_order_options': CommentSortOption,
        'comment_tag_options': CommentTagOption,
    }


@view_config(route_name='topic', request_method='POST', permission='comment')
@use_kwargs(CommentSchema(only=('markdown',)))
def post_comment_on_topic(request: Request, markdown: str) -> HTTPFound:
    """Post a new top-level comment on a topic."""
    topic = request.context

    new_comment = Comment(
        topic=topic,
        author=request.user,
        markdown=markdown,
    )
    request.db_session.add(new_comment)

    if topic.user != request.user and not topic.is_deleted:
        notification = CommentNotification(
            topic.user,
            new_comment,
            CommentNotificationType.TOPIC_REPLY,
        )
        request.db_session.add(notification)

    raise HTTPFound(location=topic.permalink)


def _get_default_settings(request: Request, order: Any) -> DefaultSettings:
    if isinstance(request.context, Group):
        is_home_page = False
        user_settings = (
            request.query(UserGroupSettings)
            .filter(
                UserGroupSettings.user == request.user,
                UserGroupSettings.group == request.context,
            )
            .one_or_none()
        )
    else:
        is_home_page = True
        user_settings = None

    if user_settings and user_settings.default_order:
        default_order = user_settings.default_order
    elif request.user.home_default_order:
        default_order = request.user.home_default_order
    else:
        default_order = TopicSortOption.ACTIVITY

    # the default period depends on what the order is, so we need to see if
    # we're going to end up using the default order here as well
    if order is missing:
        order = default_order

    if user_settings and user_settings.default_period:
        user_default = user_settings.default_period
        default_period = ShortTimePeriod().deserialize(user_default)
    elif request.user.home_default_period:
        user_default = request.user.home_default_period
        default_period = ShortTimePeriod().deserialize(user_default)
    else:
        # Overall default periods, if the user doesn't have either a
        # group-specific or a home default set up:
        #   * "all time" if sorting by new
        #   * "all time" if sorting by activity and inside a group
        #   * "3 days" if sorting by activity and on home page
        #   * "1 day" otherwise (sorting by most votes or most comments)
        if order == TopicSortOption.NEW:
            default_period = None
        elif order == TopicSortOption.ACTIVITY and not is_home_page:
            default_period = None
        elif order == TopicSortOption.ACTIVITY:
            default_period = SimpleHoursPeriod(72)
        else:
            default_period = SimpleHoursPeriod(24)

    return DefaultSettings(order=default_order, period=default_period)<|MERGE_RESOLUTION|>--- conflicted
+++ resolved
@@ -127,12 +127,6 @@
         request.query(Topic)
         .join_all_relationships()
         .inside_groups(groups)
-<<<<<<< HEAD
-        .inside_time_period(period)
-        .has_tag(tag)
-        .is_pinned(False)
-=======
->>>>>>> 52db30cd
         .apply_sort_option(order)
     )
 
