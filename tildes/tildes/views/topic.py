--- conflicted
+++ resolved
@@ -222,9 +222,6 @@
 
     topics = query.get_page(per_page)
 
-<<<<<<< HEAD
-    period_options = [SimpleHoursPeriod(hours) for hours in (1, 12, 24, 72, 168)]
-=======
     # don't show pinned topics on home page
     if request.matched_route.name == 'home':
         pinned_topics = []
@@ -240,9 +237,7 @@
 
         pinned_topics = pinned_query.all()
 
-    period_options = [
-        SimpleHoursPeriod(hours) for hours in (1, 12, 24, 72)]
->>>>>>> 1c9cc9e7
+    period_options = [SimpleHoursPeriod(hours) for hours in (1, 12, 24, 72, 168)]
 
     # add the current period to the bottom of the dropdown if it's not one of the
     # "standard" ones
@@ -295,10 +290,10 @@
         financial_data = None
 
     return {
-<<<<<<< HEAD
         "group": request.context,
         "groups": groups,
         "topics": topics,
+        'pinned_topics': pinned_topics,
         "order": order,
         "order_options": TopicSortOption,
         "period": period,
@@ -306,19 +301,6 @@
         "is_default_period": period == default_settings.period,
         "is_default_view": (
             period == default_settings.period and order == default_settings.order
-=======
-        'group': request.context,
-        'topics': topics,
-        'pinned_topics': pinned_topics,
-        'order': order,
-        'order_options': TopicSortOption,
-        'period': period,
-        'period_options': period_options,
-        'is_default_period': period == default_settings.period,
-        'is_default_view': (
-            period == default_settings.period and
-            order == default_settings.order
->>>>>>> 1c9cc9e7
         ),
         "rank_start": rank_start,
         "tag": tag,
@@ -450,19 +432,13 @@
         LogEventType.TOPIC_LINK_EDIT,
         LogEventType.TOPIC_LOCK,
         LogEventType.TOPIC_MOVE,
-<<<<<<< HEAD
         LogEventType.TOPIC_REMOVE,
+        LogEventType.TOPIC_PINNED,
         LogEventType.TOPIC_TAG,
         LogEventType.TOPIC_TITLE_EDIT,
         LogEventType.TOPIC_UNLOCK,
         LogEventType.TOPIC_UNREMOVE,
-=======
-        LogEventType.TOPIC_PINNED,
-        LogEventType.TOPIC_TAG,
-        LogEventType.TOPIC_TITLE_EDIT,
-        LogEventType.TOPIC_UNLOCK,
         LogEventType.TOPIC_UNPINNED,
->>>>>>> 1c9cc9e7
     )
     log = (
         request.query(LogTopic)
